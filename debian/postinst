#!/bin/sh
# postinst script for iqrf-gateway-webapp

set -ex

nginx_virtualhost_install() {
	nginx_virtualhost_old_remove
	if [ -e /etc/nginx/sites-available/iqrf-gateway-webapp.localhost ] ; then
		rm /etc/nginx/sites-available/iqrf-gateway-webapp.localhost
	fi
	ln -s /etc/iqrf-gateway-webapp/nginx/iqrf-gateway-webapp.localhost /etc/nginx/sites-available/iqrf-gateway-webapp.localhost
	if [ ! -L /etc/nginx/sites-enabled/iqrf-gateway-webapp.localhost ] ; then
		ln -s /etc/nginx/sites-available/iqrf-gateway-webapp.localhost /etc/nginx/sites-enabled/iqrf-gateway-webapp.localhost
	fi
	if deb-systemd-invoke is-enabled nginx.service ; then
		deb-systemd-invoke reload nginx.service
	fi
}

nginx_virtualhost_old_remove() {
	if [ -e /etc/nginx/sites-enabled/default ] ; then
		rm /etc/nginx/sites-enabled/default
	fi
	if [ -e /etc/nginx/sites-available/iqrf-daemon-webapp.localhost ] ; then
		rm /etc/nginx/sites-available/iqrf-daemon-webapp.localhost
	fi
	if [ -e /etc/nginx/sites-enabled/iqrf-daemon-webapp.localhost ] ; then
		rm /etc/nginx/sites-enabled/iqrf-daemon-webapp.localhost
	fi
	if [ -e /etc/nginx/sites-available/iqrf-gateway-webapp.localhost ] ; then
		rm /etc/nginx/sites-available/iqrf-gateway-webapp.localhost
	fi
}

openssl_create_ca() {
	DAEMON_CERT_DIR=/etc/iqrf-gateway-daemon/certs/core
	WEBAPP_CERT_DIR=/etc/iqrf-gateway-webapp/certs
	if [ -f "${DAEMON_CERT_DIR}/cert.pem" ] && [ -f "${DAEMON_CERT_DIR}/privkey.pem" ] ; then
		rm -rf "${WEBAPP_CERT_DIR}/cert.pem" "${WEBAPP_CERT_DIR}/privkey.pem"
		ln -s "${DAEMON_CERT_DIR}/cert.pem" "${WEBAPP_CERT_DIR}/cert.pem"
		ln -s "${DAEMON_CERT_DIR}/privkey.pem" "${WEBAPP_CERT_DIR}/privkey.pem"
		chmod 600 ${WEBAPP_CERT_DIR}/*.pem
	fi
	if [ ! -f "${WEBAPP_CERT_DIR}/cert.pem" ] || [ ! -f "${WEBAPP_CERT_DIR}/privkey.pem" ] ; then
		openssl ecparam -name secp384r1 -genkey -param_enc named_curve -out ${WEBAPP_CERT_DIR}/privkey.pem
    openssl req -new -x509 -sha256 -nodes -days 3650 \
      -subj "/CN=IQRF Gateway/C=CZ/ST=Hradec Kralove Region/L=Jicin/O=IQRF Tech s.r.o." \
      -key ${WEBAPP_CERT_DIR}/privkey.pem -out ${WEBAPP_CERT_DIR}/cert.pem
		chmod 600 ${WEBAPP_CERT_DIR}/*.pem
	fi
}

webapp_remove_cache() {
	if [ -d /var/cache/iqrf-gateway-webapp/cache ] ; then
		rm -rf /var/cache/iqrf-gateway-webapp/cache
	fi
}

webapp_remove_old_dirs() {
	if [ -d /usr/share/iqrf-gateway-webapp/log ] ; then
		mv /usr/share/iqrf-gateway-webapp/log/* /var/log/iqrf-gateway-webapp/
		rm -rf /usr/share/iqrf-gateway-webapp/log
	fi
	if [ -d /usr/share/iqrf-gateway-webapp/temp ] ; then
		rm -rf /usr/share/iqrf-gateway-webapp/temp
	fi
}

webapp_repair_premissions() {
	chown -R www-data:www-data /var/cache/iqrf-gateway-webapp
	chown -R www-data:www-data /var/log/iqrf-gateway-webapp
	chown www-data:www-data /usr/share/iqrf-gateway-webapp/app/config/database.db
}

webapp_warmup_templates() {
	iqrf-gateway-webapp-manager nette:latte:warmup > /dev/null
}

webapp_warmup_templates() {
	iqrf-gateway-webapp-manager nette:latte:warmup > /dev/null
}

if [ "$1" = "configure" ]; then
	openssl_create_ca
	if [ -d /etc/nginx/ ] ; then
		nginx_virtualhost_install
	fi
	webapp_remove_cache
	webapp_remove_old_dirs
	webapp_warmup_templates
	webapp_repair_premissions
fi

<<<<<<< HEAD
if [ -e /usr/share/apache2/apache2-maintscript-helper ] ; then
	. /usr/share/apache2/apache2-maintscript-helper
	apache2_invoke enmod deflate filter headers http2 rewrite ssl
	apache2_invoke dissite 000-default.conf
	apache2_invoke ensite iqrf-gateway-webapp.conf || exit 1
=======
if true; then
	if [ -e /usr/share/apache2/apache2-maintscript-helper ] ; then
		. /usr/share/apache2/apache2-maintscript-helper
		a2dissite 000-default.conf
		for mod in deflate filter headers http2 proxy proxy_fcgi proxy_wstunnel rewrite ssl ; do
			apache2_invoke enmod $mod || true
		done
		apache2_invoke ensite iqrf-gateway-webapp.conf || exit 1
	fi
>>>>>>> ac7dee76
fi<|MERGE_RESOLUTION|>--- conflicted
+++ resolved
@@ -91,13 +91,6 @@
 	webapp_repair_premissions
 fi
 
-<<<<<<< HEAD
-if [ -e /usr/share/apache2/apache2-maintscript-helper ] ; then
-	. /usr/share/apache2/apache2-maintscript-helper
-	apache2_invoke enmod deflate filter headers http2 rewrite ssl
-	apache2_invoke dissite 000-default.conf
-	apache2_invoke ensite iqrf-gateway-webapp.conf || exit 1
-=======
 if true; then
 	if [ -e /usr/share/apache2/apache2-maintscript-helper ] ; then
 		. /usr/share/apache2/apache2-maintscript-helper
@@ -107,5 +100,4 @@
 		done
 		apache2_invoke ensite iqrf-gateway-webapp.conf || exit 1
 	fi
->>>>>>> ac7dee76
 fi