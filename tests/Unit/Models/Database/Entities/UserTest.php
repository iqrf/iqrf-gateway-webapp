--- conflicted
+++ resolved
@@ -36,16 +36,7 @@
 	private const PASSWORD = 'iqrf';
 
 	/**
-<<<<<<< HEAD
-	 * @var string User role
-=======
-	 * Password hash
-	 */
-	private const HASH = '$2b$10$F91udIyWuySXoRsPlXDmSeNwM9vcuRWW/V0LXWtZ9tUfpC6YjUM8q';
-
-	/**
 	 * User role
->>>>>>> 90f8b8d7
 	 */
 	private const ROLE = User::ROLE_POWER;
 
@@ -64,11 +55,7 @@
 	 */
 	protected function setUp(): void {
 		parent::setUp();
-<<<<<<< HEAD
-		$this->entity = new User($this->username, $this->password, $this->role, $this->language);
-=======
-		$this->entity = new User(self::USERNAME, self::HASH, self::ROLE, self::LANGUAGE);
->>>>>>> 90f8b8d7
+		$this->entity = new User(self::USERNAME, self::PASSWORD, self::ROLE, self::LANGUAGE);
 	}
 
 	/**
@@ -89,12 +76,8 @@
 	 * Tests the function to get the user's password hash
 	 */
 	public function testGetPassword(): void {
-<<<<<<< HEAD
 		$hash = $this->entity->getPassword();
-		Assert::true(password_verify($this->password, $hash));
-=======
-		Assert::same(self::HASH, $this->entity->getPassword());
->>>>>>> 90f8b8d7
+		Assert::true(password_verify(self::PASSWORD, $hash));
 	}
 
 	/**
@@ -181,16 +164,9 @@
 	public function testJsonSerialize(): void {
 		$expected = [
 			'id' => null,
-<<<<<<< HEAD
-			'username' => $this->username,
-			'role' => $this->role,
-			'language' => $this->language,
-=======
 			'username' => self::USERNAME,
-			'password' => self::HASH,
 			'role' => self::ROLE,
 			'language' => self::LANGUAGE,
->>>>>>> 90f8b8d7
 		];
 		Assert::same($expected, $this->entity->jsonSerialize());
 	}
