{
	"name": "iqrfsdk/iqrf-daemon-webapp",
	"description": "IQRF Gateway Daemon web application",
	"version": "1.1.2",
	"type": "project",
	"keywords": ["nette", "iqrf", "iqrf-daemon"],
	"homepage": "https://github.com/iqrfsdk/iqrf-daemon-webapp",
	"license": "Apache-2.0",
	"authors": [
		{
			"name": "Roman Ondráček",
			"homepage": "https://romanondracek.cz/",
			"email": "roman.ondracek@iqrf.com",
			"role": "developer"
		}
	],
	"require": {
		"php": ">=7.0.0",
		"nette/application": "^2.4",
		"nette/bootstrap": "^2.4",
		"nette/caching": "^2.5",
		"nette/database": "^2.4",
		"nette/di": "^2.4",
		"nette/finder": "^2.4",
		"nette/forms": "^2.4",
		"nette/http": "^2.4",
		"nette/mail": "^2.4",
		"nette/neon": "^2.4",
		"nette/php-generator": "^2.6",
		"nette/robot-loader": "^2.4",
		"nette/safe-stream": "^2.3",
		"nette/security": "^2.4",
		"nette/utils": "^2.4",
		"latte/latte": "^2.4",
		"tracy/tracy": "^2.4",
<<<<<<< HEAD
=======
		"salamek/gettexttranslator": "^1.4",
>>>>>>> 10db3de9
		"instante/bootstrap-3-renderer": "^2.0",
		"guzzlehttp/guzzle": "^6.3",
		"kdyby/monolog": "^1.3",
		"sentry/sentry": "^1.8",
		"kdyby/translation": "^2.4"
	},
	"require-dev": {
		"nette/tester": "^2.0",
		"mockery/mockery": "^1.0"
	},
	"support": {
		"email": "roman.ondracek@iqrf.com",
		"issues": "https://github.com/iqrfsdk/iqrf-daemon-webapp/issues",
		"source": "https://github.com/iqrfsdk/iqrf-daemon-webapp"
	},
	"archive": {
		"exclude": [
			"/docker/",
			"/install/"
		]
	},
	"scripts": {
		"install-cs": "composer create-project nette/code-checker temp/code-checker --no-interaction",
		"check-cs": "php temp/code-checker/code-checker -l --short-arrays -i \"tests/model/data/macros-ascii.expected\" -i \"docs/\" -i \"tests/configuration-test/\"",
		"fix-cs": "php temp/code-checker/code-checker -f -l --short-arrays -i \"tests/model/data/macros-ascii.expected\" -i \"docs/\" -i \"tests/configuration-test/\""
	},
	"minimum-stability": "alpha"
}<|MERGE_RESOLUTION|>--- conflicted
+++ resolved
@@ -33,10 +33,6 @@
 		"nette/utils": "^2.4",
 		"latte/latte": "^2.4",
 		"tracy/tracy": "^2.4",
-<<<<<<< HEAD
-=======
-		"salamek/gettexttranslator": "^1.4",
->>>>>>> 10db3de9
 		"instante/bootstrap-3-renderer": "^2.0",
 		"guzzlehttp/guzzle": "^6.3",
 		"kdyby/monolog": "^1.3",
