<template>
	<CCard>
		<CCardBody>
			<ValidationObserver v-slot='{ invalid }'>
				<CForm @submit.prevent='saveConfig'>
					<ValidationProvider
						v-slot='{ errors, touched, valid }'
						rules='required'
						:custom-messages='{required: "config.iqrfInfo.messages.instance"}'
					>
						<CInput
							v-model='configuration.instance'
							:label='$t("config.iqrfInfo.form.instance")'
							:is-valid='touched ? valid : null'
							:invalid-feedback='$t(errors[0])'
						/>
					</ValidationProvider>
					<CInputCheckbox
						:checked.sync='configuration.enumAtStartUp'
						:label='$t("config.iqrfInfo.form.enumAtStartUp")'
					/>
					<ValidationProvider
						v-slot='{ errors, touched, valid }'
						:rules='configuration.enumAtStartUp ? "integer|min:0|required": ""'
						:custom-messages='{
							required: "config.iqrfInfo.messages.enumPeriod",
							min: "config.iqrfInfo.messages.enumPeriod",
							integer: "forms.messages.integer"
						}'
					>
						<CInput
							v-model.number='configuration.enumPeriod'
							type='number'
							min='0'
							:label='$t("config.iqrfInfo.form.enumPeriod")'
							:is-valid='touched ? valid : null'
							:invalid-feedback='$t(errors[0])'
						/>
					</ValidationProvider>
					<CInputCheckbox
						:checked.sync='configuration.enumUniformDpaVer'
						:label='$t("config.iqrfInfo.form.enumUniformDpaVer")'
					/>
					<CButton type='submit' color='primary' :disabled='invalid'>
						{{ $t('forms.save') }}
					</CButton>
				</CForm>
			</ValidationObserver>
		</CCardBody>
	</CCard>
</template>

<script>
import {CButton, CCard, CCardBody, CForm, CInput, CInputCheckbox} from '@coreui/vue/src';
import {extend, ValidationObserver, ValidationProvider} from 'vee-validate';
import {integer, min_value, required} from 'vee-validate/dist/rules';
import DaemonConfigurationService from '../../services/DaemonConfigurationService';
import FormErrorHandler from '../../helpers/FormErrorHandler';

export default {
	name: 'IqrfInfo',
	components: {
		CButton,
		CCard,
		CCardBody,
		CForm,
		CInput,
		CInputCheckbox,
		ValidationObserver,
		ValidationProvider,
	},
	data() {
		return {
			componentName: 'iqrf::IqrfInfo',
			instance: null,
			configuration: {
				instance: '',
				enumAtStartUp: false,
				enumPeriod: 0,
				enumUniformDpaVer: false,
			},
		};
	},
	created() {
		extend('integer', integer);
		extend('min', min_value);
		extend('required', required);
		this.getConfig();
	},
	methods: {
		getConfig() {
			this.$store.commit('spinner/SHOW');
			DaemonConfigurationService.getComponent(this.componentName)
				.then((response) => {
					this.$store.commit('spinner/HIDE');
					if (response.data.instances.length > 0) {
						this.configuration = response.data.instances[0];
						this.instance = this.configuration.instance;
					}	
				})
				.catch((error) => FormErrorHandler.configError(error));
		},
		saveConfig() {
			this.$store.commit('spinner/SHOW');
			if (this.instance !== null) {
<<<<<<< HEAD
				ComponentConfigService.saveConfig(this.componentName, this.configuration.instance, this.configuration)
					.then(() => this.successfulSave())
=======
				DaemonConfigurationService.updateInstance(this.componentName, this.configuration.instance, this.configuration)
					.then(() => this.saveConfig())
>>>>>>> 508c3dc3
					.catch((error) => FormErrorHandler.configError(error));
			} else {
				DaemonConfigurationService.createInstance(this.componentName, this.configuration)
					.then(() => this.successfulSave())
					.catch((error) => FormErrorHandler.configError(error));
			}
		},
		successfulSave() {
			this.$store.commit('spinner/HIDE');
			this.$toast.success(this.$t('config.success').toString());
		},
	},
	metaInfo: {
		title: 'config.iqrfInfo.title',
	},
};
</script><|MERGE_RESOLUTION|>--- conflicted
+++ resolved
@@ -103,13 +103,8 @@
 		saveConfig() {
 			this.$store.commit('spinner/SHOW');
 			if (this.instance !== null) {
-<<<<<<< HEAD
 				ComponentConfigService.saveConfig(this.componentName, this.configuration.instance, this.configuration)
 					.then(() => this.successfulSave())
-=======
-				DaemonConfigurationService.updateInstance(this.componentName, this.configuration.instance, this.configuration)
-					.then(() => this.saveConfig())
->>>>>>> 508c3dc3
 					.catch((error) => FormErrorHandler.configError(error));
 			} else {
 				DaemonConfigurationService.createInstance(this.componentName, this.configuration)
