<?php

/**
 * Copyright 2017 MICRORISC s.r.o.
 * Copyright 2017-2019 IQRF Tech s.r.o.
 *
 * Licensed under the Apache License, Version 2.0 (the "License");
 * you may not use this file except in compliance with the License.
 * You may obtain a copy of the License at
 *
 *     http://www.apache.org/licenses/LICENSE-2.0
 *
 * Unless required by applicable law or agreed to in writing, software
 * distributed under the License is distributed on an "AS IS" BASIS,
 * WITHOUT WARRANTIES OR CONDITIONS OF ANY KIND, either express or implied.
 * See the License for the specific language governing permissions and
 * limitations under the License.
 */
declare(strict_types = 1);

namespace App\ConfigModule\Models;

use App\CoreModule\Models\JsonFileManager;
use Nette\IOException;
use Nette\SmartObject;
use Nette\Utils\Arrays;
use Nette\Utils\Finder;
use Nette\Utils\Json;
use Nette\Utils\JsonException;
use Nette\Utils\Strings;

/**
 * Generic configuration form factory
 */
class GenericManager {

	use SmartObject;

	/**
	 * @var string Component type
	 */
	private $component;

	/**
	 * @var JsonFileManager JSON file manager
	 */
	private $fileManager;

	/**
	 * @var string|null File name (without .json)
	 */
	private $fileName = null;

	/**
	 * @var ComponentSchemaManager JSON schema manager
	 */
	private $schemaManager;

	/**
	 * Constructor
	 * @param JsonFileManager $fileManager JSON file manager
	 * @param ComponentSchemaManager $schemaManager JSON schema manager
	 */
	public function __construct(JsonFileManager $fileManager, ComponentSchemaManager $schemaManager) {
		$this->fileManager = $fileManager;
		$this->schemaManager = $schemaManager;
	}

	/**
	 * Deletes a configuration
	 * @param string|null $fileName File name
	 * @throws IOException
	 */
	public function deleteFile(?string $fileName = null): void {
		if ($fileName === null) {
			return;
		}
		$this->fileManager->delete($fileName);
	}

	/**
	 * Returns instance configuration file name
	 * @param string $instance Instance name
	 * @return string|null Instance file name
	 */
	public function getInstanceFileName(string $instance): ?string {
		$files = $this->getInstanceFiles();
		foreach ($files as $fileName) {
			$configuration = $this->read($fileName);
			if ($configuration['instance'] === $instance) {
				return $fileName;
			}
		}
		return null;
	}

	/**
	 * Gets component's instance files
	 * @return string[] Files with component's instances
	 */
	public function getInstanceFiles(): array {
		$dir = $this->fileManager->getDirectory();
		$instances = [];
		foreach (Finder::findFiles('*.json')->exclude('config.json')->from($dir) as $file) {
			$fileName = Strings::replace($file->getRealPath(), ['~^' . realpath($dir) . '/~', '/.json$/'], '');
			try {
				$json = $this->fileManager->read($fileName);
			} catch (IOException | JsonException $e) {
				continue;
			}
			if (array_key_exists('component', $json) && $json['component'] === $this->component) {
				$instances[] = $fileName;
			}
		}
		sort($instances);
		return $instances;
	}

	/**
	 * Get a list of  configurations
	 * @return mixed[] Configurations
	 * @throws IOException
	 * @throws JsonException
	 */
	public function list(): array {
		$files = array_keys($this->getInstanceFiles());
		$instances = [];
		foreach ($files as $id) {
			$instances[] = Arrays::mergeTree(['id' => $id], $this->read($this->getFileNameById($id)));
		}
		return $instances;
	}

	/**
	 * Loads the configuration
	 * @param int $id Configuration ID
	 * @return mixed[] Configuration in an array
	 * @throws IOException
	 * @throws JsonException
	 */
	public function load(int $id): array {
		$this->fileName = $this->getFileNameById($id);
		return $this->read();
	}

	/**
	 * Loads the configuration
	 * @param string $instance Instance name
	 * @return mixed[] Configuration in an array
	 * @throws JsonException
	 */
	public function loadInstance(string $instance): array {
		$fileName = $this->getInstanceFileName($instance);
		if ($fileName === null) {
			return [];
		}
		return $this->read($fileName);
	}

	/**
	 * Fixes the required interfaces in the configuration
	 * @param mixed[] $configuration Configuration to fix
	 * @throws IOException
	 * @throws JsonException
	 */
	public function fixRequiredInterfaces(array &$configuration): void {
		if (!array_key_exists('RequiredInterfaces', $configuration)) {
			return;
		}
		$requiredInterfaces = $configuration['RequiredInterfaces'];
		foreach ($requiredInterfaces as $id => $requiredInterface) {
			if (!array_key_exists('instance', $requiredInterface['target'])) {
				$value = reset($requiredInterface['target']);
				$property = strval(array_key_first($requiredInterface['target']));
				$instanceFileName = $this->getInstanceByProperty($property, $value);
				$instanceName = $this->fileManager->read($instanceFileName)['instance'];
				unset($configuration['RequiredInterfaces'][$id]['target']);
				$configuration['RequiredInterfaces'][$id]['target']['instance'] = $instanceName;
			}
		}
	}

	/**
	 * Gets an instance file name with the property
	 * @param string $type Property type
	 * @param mixed $value Property value
	 * @return string|null Instance file name
	 */
	public function getInstanceByProperty(string $type, $value): ?string {
		$dir = $this->fileManager->getDirectory();
		foreach (Finder::findFiles('*.json')->exclude('config.json')->from($dir) as $file) {
			$fileName = Strings::replace($file->getRealPath(), ['~^' . realpath($dir) . '/~', '/.json$/'], '');
			try {
				$json = $this->fileManager->read($fileName);
			} catch (IOException | JsonException $e) {
				continue;
			}
			if (array_key_exists($type, $json) && $json[$type] === $value) {
				return $fileName;
			}
		}
		return null;
	}

	/**
	 * Reads the configuration
	 * @param string|null $fileName File name
	 * @return mixed[] Configuration in an array
	 * @throws IOException
	 * @throws JsonException
	 */
	public function read(?string $fileName = null): array {
		if ($fileName === null && $this->fileName === null) {
			return [];
		}
		if ($fileName === null) {
			$fileName = $this->fileName;
		}
		$configuration = $this->fileManager->read($fileName);
		$this->fixRequiredInterfaces($configuration);
		return $configuration;
	}

	/**
	 * Saves the configuration
	 * @param mixed[] $array Configuration in an array
	 * @param string|null $fileName File name
	 * @throws IOException
	 * @throws JsonException
	 */
	public function save(array $array, ?string $fileName = null): void {
		if ($fileName === null && $this->fileName === null) {
			$fileName = $this->generateFileName($array);
		}
		if ($fileName === null) {
			$fileName = $this->fileName;
		}
		$component = ['component' => $this->component];
		$configuration = Arrays::mergeTree($component, $array);
		$json = Json::encode($configuration);
		$this->schemaManager->validate(Json::decode($json));
		$this->fileManager->write($fileName, $configuration);
	}

	/**
	 * Generates a configuration file name
	 * @param mixed[] $array Configuration from form
	 * @return string Generated file name
	 */
	public function generateFileName(array $array): string {
		$prefix = explode('::', $this->component)[0];
		return $prefix . '__' . $array['instance'];
	}

	/**
	 * Gets the file name
	 * @return string|null File name (without .json)
	 */
	public function getFileName(): ?string {
		return $this->fileName;
	}

	/**
	 * Returns instance file name from instance ID
	 * @param int $id Instance ID
	 * @return string|null File name
	 * @throws JsonException
	 */
	public function getFileNameById(int $id): ?string {
		$instanceFiles = $this->getInstanceFiles();
		return $instanceFiles[$id] ?? null;
	}

	/**
	 * Gets available messagings
	 * @return string[][] Available messagings
	 * @throws JsonException
	 */
	public function getMessagings(): array {
		$components = [
			'mq' => 'iqrf::MqMessaging',
			'mqtt' => 'iqrf::MqttMessaging',
			'udp' => 'iqrf::UdpMessaging',
			'websocket' => 'iqrf::WebsocketMessaging',
		];
		$messagings = [];
		foreach ($components as $name => $component) {
			$messagings['config.' . $name . '.title'] = $this->getComponentInstances($component);
		}
		return $messagings;
	}

	/**
	 * Gets available instances of component
	 * @param string $component Component
	 * @return string[] Available instances of component
	 * @throws JsonException
	 */
	public function getComponentInstances(string $component): array {
		$instances = [];
		$this->setComponent($component);
<<<<<<< HEAD
		foreach ($this->getInstanceFiles() as $file) {
			$instances[] = $this->read($file)['instance'];
=======
		$files = array_keys($this->getInstanceFiles());
		foreach ($files as $id) {
			try {
				$instance = $this->load($id);
			} catch (IOException | JsonException $e) {
				continue;
			}
			$instances[] = $instance['instance'];
>>>>>>> 7f02cf06
		}
		sort($instances);
		return $instances;
	}

	/**
	 * Sets the component type
	 * @param string $component Component name
	 */
	public function setComponent(string $component): void {
		$this->component = $component;
		$this->schemaManager->setSchema($component);
	}

}<|MERGE_RESOLUTION|>--- conflicted
+++ resolved
@@ -299,19 +299,12 @@
 	public function getComponentInstances(string $component): array {
 		$instances = [];
 		$this->setComponent($component);
-<<<<<<< HEAD
 		foreach ($this->getInstanceFiles() as $file) {
-			$instances[] = $this->read($file)['instance'];
-=======
-		$files = array_keys($this->getInstanceFiles());
-		foreach ($files as $id) {
 			try {
-				$instance = $this->load($id);
+				$instances[] = $this->read($file)['instance'];
 			} catch (IOException | JsonException $e) {
 				continue;
 			}
-			$instances[] = $instance['instance'];
->>>>>>> 7f02cf06
 		}
 		sort($instances);
 		return $instances;
