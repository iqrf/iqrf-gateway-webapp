--- conflicted
+++ resolved
@@ -249,13 +249,8 @@
 			return;
 		}
 		try {
-<<<<<<< HEAD
 			$this->manager->edit($this->connection, $form->getValues());
-			$this->manager->up($this->connection);
-=======
-			$this->manager->set($this->connection, $form->getValues());
 			$this->manager->up($this->connection->getUuid());
->>>>>>> 9e0ce948
 			$this->presenter->flashSuccess('network.ethernet.form.messages.success');
 			$this->presenter->redirect('Ethernet:default');
 		} catch (NetworkManagerException $e) {
