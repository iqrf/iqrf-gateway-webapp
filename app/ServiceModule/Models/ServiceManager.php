<?php

/**
 * Copyright 2017 MICRORISC s.r.o.
 * Copyright 2017-2019 IQRF Tech s.r.o.
 *
 * Licensed under the Apache License, Version 2.0 (the "License");
 * you may not use this file except in compliance with the License.
 * You may obtain a copy of the License at
 *
 *     http://www.apache.org/licenses/LICENSE-2.0
 *
 * Unless required by applicable law or agreed to in writing, software
 * distributed under the License is distributed on an "AS IS" BASIS,
 * WITHOUT WARRANTIES OR CONDITIONS OF ANY KIND, either express or implied.
 * See the License for the specific language governing permissions and
 * limitations under the License.
 */
declare(strict_types = 1);

namespace App\ServiceModule\Models;

use App\CoreModule\Models\CommandManager;
<<<<<<< HEAD
=======
use App\ServiceModule\Exceptions\NotImplementedException;
>>>>>>> ad238193
use App\ServiceModule\Exceptions\UnsupportedInitSystemException;
use Nette\SmartObject;

/**
 * Tool for managing services
 */
class ServiceManager {

	use SmartObject;

	/**
	 * @var IServiceManager Init daemon service manager
	 */
	private $initDaemon;

	/**
	 * @var string[] Init daemon service managers
	 */
	private $initDaemons = [
		'docker-supervisor' => SupervisordManager::class,
		'systemd' => SystemDManager::class,
	];

	/**
	 * Constructor
	 * @param string $initDaemon Init daemon
	 * @param CommandManager $commandManager Command manager
	 */
	public function __construct(string $initDaemon, CommandManager $commandManager) {
		if (array_key_exists($initDaemon, $this->initDaemons)) {
			$this->initDaemon = new $this->initDaemons[$initDaemon]($commandManager);
		} else {
			$this->initDaemon = new UnknownManager();
		}
	}

	/**
	 * Disables the service
	 * @var string|null $serviceName Service name
	 * @throws NotImplementedException
	 * @throws UnsupportedInitSystemException
	 */
	public function disable(?string $serviceName = null): void {
		$this->initDaemon->disable($serviceName);
	}

	/**
	 * Enables the service
	 * @var string|null $serviceName Service name
	 * @throws NotImplementedException
	 * @throws UnsupportedInitSystemException
	 */
	public function enable(?string $serviceName = null): void {
		$this->initDaemon->enable($serviceName);
	}

	/**
	 * Checks if the service is active
	 * @var string|null $serviceName Service name
	 * @throws NotImplementedException
	 * @throws UnsupportedInitSystemException
	 */
	public function isActive(?string $serviceName = null): bool {
		return $this->initDaemon->isActive($serviceName);
	}

	/**
	 * Checks if the service is enabled
	 * @var string|null $serviceName Service name
	 * @throws NotImplementedException
	 * @throws UnsupportedInitSystemException
	 */
	public function isEnabled(?string $serviceName = null): bool {
		return $this->initDaemon->isEnabled($serviceName);
	}

	/**
	 * Starts the service
<<<<<<< HEAD
=======
	 * @var string|null $serviceName Service name
>>>>>>> ad238193
	 * @throws UnsupportedInitSystemException
	 */
	public function start(?string $serviceName = null): void {
		$this->initDaemon->start($serviceName);
	}

	/**
	 * Stops the service
<<<<<<< HEAD
=======
	 * @var string|null $serviceName Service name
>>>>>>> ad238193
	 * @throws UnsupportedInitSystemException
	 */
	public function stop(?string $serviceName = null): void {
		$this->initDaemon->stop($serviceName);
	}

	/**
	 * Restarts the service
<<<<<<< HEAD
=======
	 * @var string|null $serviceName Service name
>>>>>>> ad238193
	 * @throws UnsupportedInitSystemException
	 */
	public function restart(?string $serviceName = null): void {
		$this->initDaemon->restart($serviceName);
	}

	/**
<<<<<<< HEAD
	 * Gets status of the service
	 * @return string Output from init daemon
=======
	 * Returns status of the service
	 * @var string|null $serviceName Service name
	 * @return string Service status
>>>>>>> ad238193
	 * @throws UnsupportedInitSystemException
	 */
	public function getStatus(?string $serviceName = null): string {
		return $this->initDaemon->getStatus($serviceName);
	}

}<|MERGE_RESOLUTION|>--- conflicted
+++ resolved
@@ -21,10 +21,7 @@
 namespace App\ServiceModule\Models;
 
 use App\CoreModule\Models\CommandManager;
-<<<<<<< HEAD
-=======
 use App\ServiceModule\Exceptions\NotImplementedException;
->>>>>>> ad238193
 use App\ServiceModule\Exceptions\UnsupportedInitSystemException;
 use Nette\SmartObject;
 
@@ -103,10 +100,7 @@
 
 	/**
 	 * Starts the service
-<<<<<<< HEAD
-=======
 	 * @var string|null $serviceName Service name
->>>>>>> ad238193
 	 * @throws UnsupportedInitSystemException
 	 */
 	public function start(?string $serviceName = null): void {
@@ -115,10 +109,7 @@
 
 	/**
 	 * Stops the service
-<<<<<<< HEAD
-=======
 	 * @var string|null $serviceName Service name
->>>>>>> ad238193
 	 * @throws UnsupportedInitSystemException
 	 */
 	public function stop(?string $serviceName = null): void {
@@ -127,10 +118,7 @@
 
 	/**
 	 * Restarts the service
-<<<<<<< HEAD
-=======
 	 * @var string|null $serviceName Service name
->>>>>>> ad238193
 	 * @throws UnsupportedInitSystemException
 	 */
 	public function restart(?string $serviceName = null): void {
@@ -138,14 +126,9 @@
 	}
 
 	/**
-<<<<<<< HEAD
-	 * Gets status of the service
-	 * @return string Output from init daemon
-=======
 	 * Returns status of the service
 	 * @var string|null $serviceName Service name
 	 * @return string Service status
->>>>>>> ad238193
 	 * @throws UnsupportedInitSystemException
 	 */
 	public function getStatus(?string $serviceName = null): string {
